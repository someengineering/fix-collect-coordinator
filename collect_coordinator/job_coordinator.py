--- conflicted
+++ resolved
@@ -27,12 +27,8 @@
 from arq.connections import ArqRedis
 from attr import evolve
 from attrs import define
-<<<<<<< HEAD
 from bitmath import Byte
-=======
-from bitmath import Byte, MiB, GiB
 from fixcloudutils.asyncio.timed import timed
->>>>>>> 3a2db6c5
 from fixcloudutils.service import Service
 from fixcloudutils.types import Json
 from kubernetes_asyncio import client as k8s
